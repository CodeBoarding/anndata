--- conflicted
+++ resolved
@@ -27,15 +27,7 @@
 ]
 
 
-<<<<<<< HEAD
-@pytest.fixture(params=["h5ad", "zarr"])
-def diskfmt(request):
-    return request.param
-
-
 @pytest.mark.array_type(skip=NON_BASIC_FLAGS)
-=======
->>>>>>> 3e2ddecd
 @pytest.mark.parametrize("shape", SINGULAR_SHAPES)
 @pytest.mark.parametrize(
     "new_array_type", [t for t in SUPPORTED_TYPES if not (t.flags & NON_BASIC_FLAGS)]
