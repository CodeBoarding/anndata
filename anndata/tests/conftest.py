--- conflicted
+++ resolved
@@ -1,23 +1,15 @@
-<<<<<<< HEAD
-from functools import partial
-=======
 from __future__ import annotations
 
->>>>>>> 71ed758e
 import warnings
+from functools import partial
 
+import joblib
+import pytest
 from dask.base import normalize_seq, normalize_token, tokenize
-import joblib
 from scipy import sparse
-import pytest
 
-<<<<<<< HEAD
 import anndata as ad
-from anndata.tests.helpers import subset_func
-=======
-import anndata
 from anndata.tests.helpers import subset_func  # noqa: F401
->>>>>>> 71ed758e
 
 # TODO: Should be done in pyproject.toml, see anndata/conftest.py
 warnings.filterwarnings("ignore", category=ad.OldFormatWarning)
