from __future__ import annotations

import warnings
from contextlib import contextmanager
from copy import deepcopy
from functools import reduce, singledispatch, wraps
from typing import TYPE_CHECKING, Any, Literal

import numpy as np
import pandas as pd
from pandas.api.types import is_bool_dtype
from scipy import sparse

from anndata._warnings import ImplicitModificationWarning

from ..compat import (
    AwkArray,
    CupyArray,
    CupyCSCMatrix,
    CupyCSRMatrix,
    DaskArray,
    ZappyArray,
)
from .access import ElementRef

if TYPE_CHECKING:
    from collections.abc import Callable, Iterable, KeysView, Sequence

    from anndata import AnnData


@contextmanager
def view_update(adata_view: AnnData, attr_name: str, keys: tuple[str, ...]):
    """Context manager for updating a view of an AnnData object.

    Contains logic for "actualizing" a view. Yields the object to be modified in-place.

    Parameters
    ----------
    adata_view
        A view of an AnnData
    attr_name
        Name of the attribute being updated
    keys
        Keys to the attribute being updated

    Yields
    ------

    `adata.attr[key1][key2][keyn]...`
    """
    new = adata_view.copy()
    attr = getattr(new, attr_name)
    container = reduce(lambda d, k: d[k], keys, attr)
    yield container
    adata_view._init_as_actual(new)


class _SetItemMixin:
    """\
    Class which (when values are being set) lets their parent AnnData view know,
    so it can make a copy of itself.
    This implements copy-on-modify semantics for views of AnnData objects.
    """

    _view_args: ElementRef | None

    def __setitem__(self, idx: Any, value: Any):
        if self._view_args is None:
            super().__setitem__(idx, value)
        else:
            warnings.warn(
                f"Trying to modify attribute `.{self._view_args.attrname}` of view, "
                "initializing view as actual.",
                ImplicitModificationWarning,
                stacklevel=2,
            )
            with view_update(*self._view_args) as container:
                container[idx] = value


class _ViewMixin(_SetItemMixin):
    def __init__(
        self,
        *args,
        view_args: tuple[AnnData, str, tuple[str, ...]] = None,
        **kwargs,
    ):
        if view_args is not None:
            view_args = ElementRef(*view_args)
        self._view_args = view_args
        super().__init__(*args, **kwargs)

    # TODO: This makes `deepcopy(obj)` return `obj._view_args.parent._adata_ref`, fix it
    def __deepcopy__(self, memo):
        parent, attrname, keys = self._view_args
        return deepcopy(getattr(parent._adata_ref, attrname))


_UFuncMethod = Literal["__call__", "reduce", "reduceat", "accumulate", "outer", "inner"]


class ArrayView(_SetItemMixin, np.ndarray):
    def __new__(
        cls,
        input_array: Sequence[Any],
        view_args: tuple[AnnData, str, tuple[str, ...]] = None,
    ):
        arr = np.asanyarray(input_array).view(cls)

        if view_args is not None:
            view_args = ElementRef(*view_args)
        arr._view_args = view_args
        return arr

    def __array_finalize__(self, obj: np.ndarray | None):
        if obj is not None:
            self._view_args = getattr(obj, "_view_args", None)

    def __array_ufunc__(
        self: ArrayView,
        ufunc: Callable[..., Any],
        method: _UFuncMethod,
        *inputs,
        out: tuple[np.ndarray, ...] | None = None,
        **kwargs,
    ) -> np.ndarray:
        """Makes numpy ufuncs convert all instances of views to plain arrays.

        See https://numpy.org/devdocs/user/basics.subclassing.html#array-ufunc-for-ufuncs
        """

        def convert_all(arrs: Iterable[np.ndarray]) -> Iterable[np.ndarray]:
            return (
                arr.view(np.ndarray) if isinstance(arr, ArrayView) else arr
                for arr in arrs
            )

        if out is None:
            outputs = (None,) * ufunc.nout
        else:
            out = outputs = tuple(convert_all(out))

        results = super().__array_ufunc__(
            ufunc, method, *convert_all(inputs), out=out, **kwargs
        )
        if results is NotImplemented:
            return NotImplemented

        if ufunc.nout == 1:
            results = (results,)
        results = tuple(
            (np.asarray(result) if output is None else output)
            for result, output in zip(results, outputs)
        )
        return results[0] if len(results) == 1 else results

    def keys(self) -> KeysView[str]:
        # it’s a structured array
        return self.dtype.names

    def copy(self, order: str = "C") -> np.ndarray:
        # we want a conventional array
        return np.array(self)

    def toarray(self) -> np.ndarray:
        return self.copy()


# Extends DaskArray
# Calls parent __new__ constructor since
# even calling astype on a dask array
# needs a .compute() call to actually happen.
# So no construction by view casting like ArrayView
class DaskArrayView(_SetItemMixin, DaskArray):
    def __new__(
        cls,
        input_array: DaskArray,
        view_args: tuple[AnnData, str, tuple[str, ...]] = None,
    ):
        arr = super().__new__(
            cls,
            dask=input_array.dask,
            name=input_array.name,
            chunks=input_array.chunks,
            dtype=input_array.dtype,
            meta=input_array._meta,
            shape=input_array.shape,
        )
        if view_args is not None:
            view_args = ElementRef(*view_args)
        arr._view_args = view_args

        return arr

    def __array_finalize__(self, obj: DaskArray | None):
        if obj is not None:
            self._view_args = getattr(obj, "_view_args", None)

    def keys(self) -> KeysView[str]:
        # it’s a structured array
        return self.dtype.names


# Unlike array views, SparseCSRMatrixView and SparseCSCMatrixView
# do not propagate through subsetting
class SparseCSRMatrixView(_ViewMixin, sparse.csr_matrix):
    # https://github.com/scverse/anndata/issues/656
    def copy(self) -> sparse.csr_matrix:
        return sparse.csr_matrix(self).copy()


class SparseCSCMatrixView(_ViewMixin, sparse.csc_matrix):
    # https://github.com/scverse/anndata/issues/656
    def copy(self) -> sparse.csc_matrix:
        return sparse.csc_matrix(self).copy()


<<<<<<< HEAD
class SparseCSRArrayView(_ViewMixin, sparse.csr_matrix):
    # https://github.com/scverse/anndata/issues/656
    def copy(self) -> sparse.csr_matrix:
        return sparse.csr_array(self).copy()


class SparseCSCArrayView(_ViewMixin, sparse.csc_matrix):
    # https://github.com/scverse/anndata/issues/656
    def copy(self) -> sparse.csc_matrix:
        return sparse.csc_array(self).copy()
=======
class CupySparseCSRView(_ViewMixin, CupyCSRMatrix):
    def copy(self) -> CupyCSRMatrix:
        return CupyCSRMatrix(self).copy()


class CupySparseCSCView(_ViewMixin, CupyCSCMatrix):
    def copy(self) -> CupyCSCMatrix:
        return CupyCSCMatrix(self).copy()


class CupyArrayView(_ViewMixin, CupyArray):
    def __new__(
        cls,
        input_array: Sequence[Any],
        view_args: tuple[AnnData, str, tuple[str, ...]] = None,
    ):
        import cupy as cp

        arr = cp.asarray(input_array).view(type=cls)

        if view_args is not None:
            view_args = ElementRef(*view_args)
        arr._view_args = view_args
        return arr

    def copy(self) -> CupyArray:
        import cupy as cp

        return cp.array(self).copy()
>>>>>>> 71ed758e


class DictView(_ViewMixin, dict):
    pass


class DataFrameView(_ViewMixin, pd.DataFrame):
    _metadata = ["_view_args"]

    @wraps(pd.DataFrame.drop)
    def drop(self, *args, inplace: bool = False, **kw):
        if not inplace:
            return self.copy().drop(*args, **kw)
        with view_update(*self._view_args) as df:
            df.drop(*args, inplace=True, **kw)


@singledispatch
def as_view(obj, view_args):
    raise NotImplementedError(f"No view type has been registered for {type(obj)}")


@as_view.register(np.ndarray)
def as_view_array(array, view_args):
    return ArrayView(array, view_args=view_args)


@as_view.register(DaskArray)
def as_view_dask_array(array, view_args):
    return DaskArrayView(array, view_args=view_args)


@as_view.register(pd.DataFrame)
def as_view_df(df, view_args):
    return DataFrameView(df, view_args=view_args)


@as_view.register(sparse.csr_matrix)
def as_view_csr_matrix(mtx, view_args):
    return SparseCSRMatrixView(mtx, view_args=view_args)


@as_view.register(sparse.csc_matrix)
def as_view_csc_matrix(mtx, view_args):
    return SparseCSCMatrixView(mtx, view_args=view_args)


@as_view.register(sparse.csr_array)
def as_view_csr_array(mtx, view_args):
    return SparseCSRArrayView(mtx, view_args=view_args)


@as_view.register(sparse.csc_array)
def as_view_csc_array(mtx, view_args):
    return SparseCSCArrayView(mtx, view_args=view_args)


@as_view.register(dict)
def as_view_dict(d, view_args):
    return DictView(d, view_args=view_args)


@as_view.register(ZappyArray)
def as_view_zappy(z, view_args):
    # Previous code says ZappyArray works as view,
    # but as far as I can tell they’re immutable.
    return z


@as_view.register(CupyArray)
def as_view_cupy(array, view_args):
    return CupyArrayView(array, view_args=view_args)


@as_view.register(CupyCSRMatrix)
def as_view_cupy_csr(mtx, view_args):
    return CupySparseCSRView(mtx, view_args=view_args)


@as_view.register(CupyCSCMatrix)
def as_view_cupy_csc(mtx, view_args):
    return CupySparseCSCView(mtx, view_args=view_args)


try:
    import weakref

    from ..compat import awkward as ak

    # Registry to store weak references from AwkwardArrayViews to their parent AnnData container
    _registry = weakref.WeakValueDictionary()
    _PARAM_NAME = "_view_args"

    class AwkwardArrayView(_ViewMixin, AwkArray):
        @property
        def _view_args(self):
            """Override _view_args to retrieve the values from awkward arrays parameters.

            Awkward arrays cannot be subclassed like other python objects. Instead subclasses need
            to be attached as "behavior". These "behaviors" cannot take any additional parameters (as we do
            for other data types to store `_view_args`). Therefore, we need to store `_view_args` using awkward's
            parameter mechanism. These parameters need to be json-serializable, which is why we can't store
            ElementRef directly, but need to replace the reference to the parent AnnDataView container with a weak
            reference.
            """
            parent_key, attrname, keys = self.layout.parameter(_PARAM_NAME)
            parent = _registry[parent_key]
            return ElementRef(parent, attrname, keys)

        def __copy__(self) -> AwkArray:
            """
            Turn the AwkwardArrayView into an actual AwkwardArray with no special behavior.

            Need to override __copy__ instead of `.copy()` as awkward arrays don't implement `.copy()`
            and are copied using python's standard copy mechanism in `aligned_mapping.py`.
            """
            array = self
            # makes a shallow copy and removes the reference to the original AnnData object
            array = ak.with_parameter(self, _PARAM_NAME, None)
            array = ak.with_parameter(array, "__list__", None)
            return array

    @as_view.register(AwkArray)
    def as_view_awkarray(array, view_args):
        parent, attrname, keys = view_args
        parent_key = f"target-{id(parent)}"
        _registry[parent_key] = parent
        # TODO: See https://github.com/scverse/anndata/pull/647#discussion_r963494798_ for more details and
        # possible strategies to stack behaviors.
        # A better solution might be based on xarray-style "attrs", once this is implemented
        # https://github.com/scikit-hep/awkward/issues/1391#issuecomment-1412297114
        if type(array).__name__ != "Array":
            raise NotImplementedError(
                "Cannot create a view of an awkward array with __array__ parameter. "
                "Please open an issue in the AnnData repo and describe your use-case."
            )
        array = ak.with_parameter(array, _PARAM_NAME, (parent_key, attrname, keys))
        array = ak.with_parameter(array, "__list__", "AwkwardArrayView")
        return array

    ak.behavior["AwkwardArrayView"] = AwkwardArrayView

except ImportError:

    class AwkwardArrayView:
        pass


def _resolve_idxs(old, new, adata):
    t = tuple(_resolve_idx(old[i], new[i], adata.shape[i]) for i in (0, 1))
    return t


@singledispatch
def _resolve_idx(old, new, l):
    return old[new]


@_resolve_idx.register(np.ndarray)
def _resolve_idx_ndarray(old, new, l):
    if is_bool_dtype(old):
        old = np.where(old)[0]
    return old[new]


@_resolve_idx.register(np.integer)
@_resolve_idx.register(int)
def _resolve_idx_scalar(old, new, l):
    return np.array([old])[new]


@_resolve_idx.register(slice)
def _resolve_idx_slice(old, new, l):
    if isinstance(new, slice):
        return _resolve_idx_slice_slice(old, new, l)
    else:
        return np.arange(*old.indices(l))[new]


def _resolve_idx_slice_slice(old, new, l):
    r = range(*old.indices(l))[new]
    # Convert back to slice
    start, stop, step = r.start, r.stop, r.step
    if len(r) == 0:
        stop = start
    elif stop < 0:
        stop = None
    return slice(start, stop, step)<|MERGE_RESOLUTION|>--- conflicted
+++ resolved
@@ -216,7 +216,6 @@
         return sparse.csc_matrix(self).copy()
 
 
-<<<<<<< HEAD
 class SparseCSRArrayView(_ViewMixin, sparse.csr_matrix):
     # https://github.com/scverse/anndata/issues/656
     def copy(self) -> sparse.csr_matrix:
@@ -227,7 +226,8 @@
     # https://github.com/scverse/anndata/issues/656
     def copy(self) -> sparse.csc_matrix:
         return sparse.csc_array(self).copy()
-=======
+
+
 class CupySparseCSRView(_ViewMixin, CupyCSRMatrix):
     def copy(self) -> CupyCSRMatrix:
         return CupyCSRMatrix(self).copy()
@@ -257,7 +257,6 @@
         import cupy as cp
 
         return cp.array(self).copy()
->>>>>>> 71ed758e
 
 
 class DictView(_ViewMixin, dict):
