--- conflicted
+++ resolved
@@ -11,11 +11,8 @@
 import pandas as pd
 from scipy.sparse import csc_matrix, csr_matrix
 
-<<<<<<< HEAD
+import anndata as ad
 from anndata.abc import CSCDataset, CSRDataset
-=======
-import anndata as ad
->>>>>>> ae8bd4a1
 
 from .._core.file_backing import to_memory
 from .._core.merge import (
