from __future__ import annotations

from contextlib import contextmanager
from functools import partial, singledispatch
from pathlib import Path
from typing import TYPE_CHECKING, overload

import h5py
import numpy as np
import pandas as pd
from scipy import sparse

import anndata as ad
from anndata._core.file_backing import filename, get_elem_name
from anndata.abc import CSCDataset, CSRDataset
from anndata.compat import DaskArray, H5Array, H5Group, ZarrArray, ZarrGroup

from .registry import _LAZY_REGISTRY, IOSpec

if TYPE_CHECKING:
<<<<<<< HEAD
    from collections.abc import Callable, Iterator, Mapping, Sequence
=======
    from collections.abc import Generator, Mapping, Sequence
>>>>>>> ccfb6e32
    from typing import Literal, ParamSpec, TypeVar

    from anndata.experimental.backed._compat import DataArray, Dataset2D
    from anndata.experimental.backed._lazy_arrays import CategoricalArray, MaskedArray

    from ...compat import CSArray, CSMatrix, H5File
    from .registry import LazyDataStructures, LazyReader

    BlockInfo = Mapping[
        Literal[None],
        dict[str, Sequence[tuple[int, int]]],
    ]

    P = ParamSpec("P")
    R = TypeVar("R")
    D = TypeVar("D")


@overload
@contextmanager
def maybe_open_h5(
    path_or_other: Path, elem_name: str
) -> Generator[H5File, None, None]: ...
@overload
@contextmanager
def maybe_open_h5(path_or_other: D, elem_name: str) -> Generator[D, None, None]: ...
@contextmanager
def maybe_open_h5(
<<<<<<< HEAD
    path_or_group: Path | ZarrGroup, elem_name: str
) -> Callable[[], Iterator[StorageType]]:
    if not isinstance(path_or_group, Path):
        yield path_or_group
=======
    path_or_other: H5File | D, elem_name: str
) -> Generator[H5File | D, None, None]:
    if not isinstance(path_or_other, Path):
        yield path_or_other
>>>>>>> ccfb6e32
        return
    file = h5py.File(path_or_other, "r")
    try:
        yield file[elem_name]
    finally:
        file.close()


_DEFAULT_STRIDE = 1000


def compute_chunk_layout_for_axis_size(
    chunk_axis_size: int, full_axis_size: int
) -> tuple[int, ...]:
    n_strides, rest = np.divmod(full_axis_size, chunk_axis_size)
    chunk = (chunk_axis_size,) * n_strides
    if rest > 0:
        chunk += (rest,)
    return chunk


def make_dask_chunk(
    path_or_sparse_dataset: Path | D,
    elem_name: str,
    block_info: BlockInfo | None = None,
<<<<<<< HEAD
    *,
    wrap: Callable[[ArrayStorageType], ArrayStorageType]
    | Callable[[H5Group | ZarrGroup], _CSRDataset | _CSCDataset] = lambda g: g,
    reopen: None | Callable[[], Iterator[StorageType]] = None,
):
=======
) -> CSMatrix | CSArray:
>>>>>>> ccfb6e32
    if block_info is None:
        msg = "Block info is required"
        raise ValueError(msg)
    # We need to open the file in each task since `dask` cannot share h5py objects when using `dask.distributed`
    # https://github.com/scverse/anndata/issues/1105
<<<<<<< HEAD
    with (
        contextmanager(reopen)()
        if reopen is not None
        else maybe_open_h5(path_or_group, elem_name)
    ) as f:
        mtx = wrap(f)
=======
    with maybe_open_h5(path_or_sparse_dataset, elem_name) as f:
        mtx = ad.io.sparse_dataset(f) if isinstance(f, H5Group) else f
>>>>>>> ccfb6e32
        idx = tuple(
            slice(start, stop) for start, stop in block_info[None]["array-location"]
        )
        chunk = mtx[idx]
    return chunk


@singledispatch
def get_chunksize(obj) -> tuple[int, ...]:
    if hasattr(obj, "chunks"):
        return obj.chunks
    msg = "object of type {type(obj)} has no recognized chunks"
    raise ValueError(msg)


@_LAZY_REGISTRY.register_read(H5Group, IOSpec("csc_matrix", "0.1.0"))
@_LAZY_REGISTRY.register_read(H5Group, IOSpec("csr_matrix", "0.1.0"))
@_LAZY_REGISTRY.register_read(ZarrGroup, IOSpec("csc_matrix", "0.1.0"))
@_LAZY_REGISTRY.register_read(ZarrGroup, IOSpec("csr_matrix", "0.1.0"))
def read_sparse_as_dask(
    elem: H5Group | ZarrGroup,
    *,
    _reader: LazyReader,
    chunks: tuple[int, ...] | None = None,  # only tuple[int, int] is supported here
    reopen: None | Callable[[], Iterator[StorageType]] = None,
) -> DaskArray:
    import dask.array as da

    path_or_sparse_dataset = (
        Path(filename(elem))
        if isinstance(elem, H5Group)
        else ad.io.sparse_dataset(elem)
    )
    elem_name = get_elem_name(elem)
    shape: tuple[int, int] = tuple(elem.attrs["shape"])
    if isinstance(path_or_sparse_dataset, CSRDataset | CSCDataset):
        dtype = path_or_sparse_dataset.dtype
    else:
        dtype = elem["data"].dtype
    is_csc: bool = elem.attrs["encoding-type"] == "csc_matrix"

    stride: int = _DEFAULT_STRIDE
    major_dim, minor_dim = (1, 0) if is_csc else (0, 1)
    if chunks is not None:
        if len(chunks) != 2:
            msg = "`chunks` must be a tuple of two integers"
            raise ValueError(msg)
        if chunks[minor_dim] not in {shape[minor_dim], -1, None}:
            msg = (
                "Only the major axis can be chunked. "
                f"Try setting chunks to {((-1, _DEFAULT_STRIDE) if is_csc else (_DEFAULT_STRIDE, -1))}"
            )
            raise ValueError(msg)
        stride = (
            chunks[major_dim]
            if chunks[major_dim] not in {None, -1}
            else shape[major_dim]
        )

    shape_minor, shape_major = shape if is_csc else shape[::-1]
    chunks_major = compute_chunk_layout_for_axis_size(stride, shape_major)
    chunks_minor = (shape_minor,)
    chunk_layout = (
        (chunks_minor, chunks_major) if is_csc else (chunks_major, chunks_minor)
    )
    memory_format = sparse.csc_matrix if is_csc else sparse.csr_matrix
<<<<<<< HEAD
    make_chunk = partial(
        make_dask_chunk, path_or_group, elem_name, wrap=ad.sparse_dataset, reopen=reopen
    )
=======
    make_chunk = partial(make_dask_chunk, path_or_sparse_dataset, elem_name)
>>>>>>> ccfb6e32
    da_mtx = da.map_blocks(
        make_chunk,
        dtype=dtype,
        chunks=chunk_layout,
        meta=memory_format((0, 0), dtype=dtype),
    )
    return da_mtx


@_LAZY_REGISTRY.register_read(H5Array, IOSpec("string-array", "0.2.0"))
def read_h5_string_array(
    elem: H5Array,
    *,
    _reader: LazyReader,
    chunks: tuple[int, int] | None = None,
) -> DaskArray:
    import dask.array as da

    from anndata._io.h5ad import read_dataset

    return da.from_array(
        read_dataset(elem),
        chunks=chunks if chunks is not None else (_DEFAULT_STRIDE,) * len(elem.shape),
    )


@_LAZY_REGISTRY.register_read(H5Array, IOSpec("array", "0.2.0"))
def read_h5_array(
<<<<<<< HEAD
    elem: H5Array,
    *,
    _reader: DaskReader,
    chunks: tuple[int, ...] | None = None,
    reopen: None | Callable[[], Iterator[StorageType]] = None,
=======
    elem: H5Array, *, _reader: LazyReader, chunks: tuple[int, ...] | None = None
>>>>>>> ccfb6e32
) -> DaskArray:
    import dask.array as da

    path = Path(elem.file.filename)
    elem_name: str = elem.name
    shape = tuple(elem.shape)
    dtype = elem.dtype
    chunks: tuple[int, ...] = (
        tuple(
            c if c not in {None, -1} else s for c, s in zip(chunks, shape, strict=True)
        )
        if chunks is not None
        else tuple(min(_DEFAULT_STRIDE, s) for s in shape)
    )

    chunk_layout = tuple(
        compute_chunk_layout_for_axis_size(chunks[i], shape[i])
        for i in range(len(shape))
    )

    make_chunk = partial(make_dask_chunk, path, elem_name)
    return da.map_blocks(
        make_chunk, dtype=dtype, chunks=chunk_layout, meta=np.array([])
    )


@_LAZY_REGISTRY.register_read(ZarrArray, IOSpec("string-array", "0.2.0"))
@_LAZY_REGISTRY.register_read(ZarrArray, IOSpec("array", "0.2.0"))
def read_zarr_array(
<<<<<<< HEAD
    elem: ZarrArray,
    *,
    _reader: DaskReader,
    chunks: tuple[int, ...] | None = None,
    reopen: None | Callable[[], Iterator[StorageType]] = None,
=======
    elem: ZarrArray, *, _reader: LazyReader, chunks: tuple[int, ...] | None = None
>>>>>>> ccfb6e32
) -> DaskArray:
    chunks: tuple[int, ...] = chunks if chunks is not None else elem.chunks
    import dask.array as da

    return da.from_zarr(elem, chunks=chunks)


def _gen_xarray_dict_iterator_from_elems(
    elem_dict: dict[str, LazyDataStructures],
    dim_name: str,
    index: np.NDArray,
) -> Generator[tuple[str, DataArray], None, None]:
    from anndata.experimental.backed._compat import DataArray
    from anndata.experimental.backed._compat import xarray as xr
    from anndata.experimental.backed._lazy_arrays import CategoricalArray, MaskedArray

    for k, v in elem_dict.items():
        if isinstance(v, DaskArray) and k != dim_name:
            data_array = DataArray(v, coords=[index], dims=[dim_name], name=k)
        elif isinstance(v, CategoricalArray | MaskedArray) and k != dim_name:
            variable = xr.Variable(
                data=xr.core.indexing.LazilyIndexedArray(v), dims=[dim_name]
            )
            data_array = DataArray(
                variable,
                coords=[index],
                dims=[dim_name],
                name=k,
                attrs={
                    "base_path_or_zarr_group": v.base_path_or_zarr_group,
                    "elem_name": v.elem_name,
                },
            )
        elif k == dim_name:
            data_array = DataArray(
                index, coords=[index], dims=[dim_name], name=dim_name
            )
        else:
            msg = f"Could not read {k}: {v} from into xarray Dataset2D"
            raise ValueError(msg)
        yield k, data_array


DUMMY_RANGE_INDEX_KEY = "_anndata_dummy_range_index"


@_LAZY_REGISTRY.register_read(ZarrGroup, IOSpec("dataframe", "0.2.0"))
@_LAZY_REGISTRY.register_read(H5Group, IOSpec("dataframe", "0.2.0"))
def read_dataframe(
    elem: H5Group | ZarrGroup,
    *,
    _reader: LazyReader,
    use_range_index: bool = False,
) -> Dataset2D:
    from anndata.experimental.backed._compat import DataArray, Dataset2D

    elem_dict = {
        k: _reader.read_elem(elem[k])
        for k in [*elem.attrs["column-order"], elem.attrs["_index"]]
    }
    # If we use a range index, the coord axis needs to have the special dim name
    # which is used below as well.
    if not use_range_index:
        dim_name = elem.attrs["_index"]
        # no sense in reading this in multiple times
        index = elem_dict[dim_name].compute()
    else:
        dim_name = DUMMY_RANGE_INDEX_KEY
        index = pd.RangeIndex(len(elem_dict[elem.attrs["_index"]])).astype("str")
    elem_xarray_dict = dict(
        _gen_xarray_dict_iterator_from_elems(elem_dict, dim_name, index)
    )
    if use_range_index:
        elem_xarray_dict[DUMMY_RANGE_INDEX_KEY] = DataArray(
            index,
            coords=[index],
            dims=[DUMMY_RANGE_INDEX_KEY],
            name=DUMMY_RANGE_INDEX_KEY,
        )
    # We ensure the indexing_key attr always points to the true index
    # so that the roundtrip works even for the `use_range_index` `True` case
    ds = Dataset2D(elem_xarray_dict, attrs={"indexing_key": elem.attrs["_index"]})
    return ds


@_LAZY_REGISTRY.register_read(ZarrGroup, IOSpec("categorical", "0.2.0"))
@_LAZY_REGISTRY.register_read(H5Group, IOSpec("categorical", "0.2.0"))
def read_categorical(
    elem: H5Group | ZarrGroup,
    *,
    _reader: LazyReader,
) -> CategoricalArray:
    from anndata.experimental.backed._lazy_arrays import CategoricalArray

    base_path_or_zarr_group = (
        Path(filename(elem)) if isinstance(elem, H5Group) else elem
    )
    elem_name = get_elem_name(elem)
    return CategoricalArray(
        codes=elem["codes"],
        categories=elem["categories"],
        ordered=elem.attrs["ordered"],
        base_path_or_zarr_group=base_path_or_zarr_group,
        elem_name=elem_name,
    )


def read_nullable(
    elem: H5Group | ZarrGroup,
    *,
    encoding_type: Literal[
        "nullable-integer", "nullable-boolean", "nullable-string-array"
    ],
    _reader: LazyReader,
) -> MaskedArray:
    from anndata.experimental.backed._lazy_arrays import MaskedArray

    base_path_or_zarr_group = (
        Path(filename(elem)) if isinstance(elem, H5Group) else elem
    )
    elem_name = get_elem_name(elem)
    return MaskedArray(
        values=elem["values"],
        mask=elem["mask"] if "mask" in elem else None,
        dtype_str=encoding_type,
        base_path_or_zarr_group=base_path_or_zarr_group,
        elem_name=elem_name,
    )


for dtype in ["integer", "boolean", "string-array"]:
    for group_type in [ZarrGroup, H5Group]:
        _LAZY_REGISTRY.register_read(group_type, IOSpec(f"nullable-{dtype}", "0.1.0"))(
            partial(read_nullable, encoding_type=f"nullable-{dtype}")
        )<|MERGE_RESOLUTION|>--- conflicted
+++ resolved
@@ -18,13 +18,11 @@
 from .registry import _LAZY_REGISTRY, IOSpec
 
 if TYPE_CHECKING:
-<<<<<<< HEAD
-    from collections.abc import Callable, Iterator, Mapping, Sequence
-=======
-    from collections.abc import Generator, Mapping, Sequence
->>>>>>> ccfb6e32
+    from collections.abc import Callable, Generator, Iterator, Mapping, Sequence
     from typing import Literal, ParamSpec, TypeVar
 
+    from anndata._core.sparse_dataset import _CSCDataset, _CSRDataset
+    from anndata._types import ArrayStorageType, StorageType
     from anndata.experimental.backed._compat import DataArray, Dataset2D
     from anndata.experimental.backed._lazy_arrays import CategoricalArray, MaskedArray
 
@@ -51,17 +49,10 @@
 def maybe_open_h5(path_or_other: D, elem_name: str) -> Generator[D, None, None]: ...
 @contextmanager
 def maybe_open_h5(
-<<<<<<< HEAD
-    path_or_group: Path | ZarrGroup, elem_name: str
-) -> Callable[[], Iterator[StorageType]]:
-    if not isinstance(path_or_group, Path):
-        yield path_or_group
-=======
     path_or_other: H5File | D, elem_name: str
 ) -> Generator[H5File | D, None, None]:
     if not isinstance(path_or_other, Path):
         yield path_or_other
->>>>>>> ccfb6e32
         return
     file = h5py.File(path_or_other, "r")
     try:
@@ -87,31 +78,22 @@
     path_or_sparse_dataset: Path | D,
     elem_name: str,
     block_info: BlockInfo | None = None,
-<<<<<<< HEAD
     *,
     wrap: Callable[[ArrayStorageType], ArrayStorageType]
     | Callable[[H5Group | ZarrGroup], _CSRDataset | _CSCDataset] = lambda g: g,
     reopen: None | Callable[[], Iterator[StorageType]] = None,
-):
-=======
 ) -> CSMatrix | CSArray:
->>>>>>> ccfb6e32
     if block_info is None:
         msg = "Block info is required"
         raise ValueError(msg)
     # We need to open the file in each task since `dask` cannot share h5py objects when using `dask.distributed`
     # https://github.com/scverse/anndata/issues/1105
-<<<<<<< HEAD
     with (
         contextmanager(reopen)()
         if reopen is not None
-        else maybe_open_h5(path_or_group, elem_name)
+        else maybe_open_h5(path_or_sparse_dataset, elem_name)
     ) as f:
         mtx = wrap(f)
-=======
-    with maybe_open_h5(path_or_sparse_dataset, elem_name) as f:
-        mtx = ad.io.sparse_dataset(f) if isinstance(f, H5Group) else f
->>>>>>> ccfb6e32
         idx = tuple(
             slice(start, stop) for start, stop in block_info[None]["array-location"]
         )
@@ -178,13 +160,13 @@
         (chunks_minor, chunks_major) if is_csc else (chunks_major, chunks_minor)
     )
     memory_format = sparse.csc_matrix if is_csc else sparse.csr_matrix
-<<<<<<< HEAD
     make_chunk = partial(
-        make_dask_chunk, path_or_group, elem_name, wrap=ad.sparse_dataset, reopen=reopen
-    )
-=======
-    make_chunk = partial(make_dask_chunk, path_or_sparse_dataset, elem_name)
->>>>>>> ccfb6e32
+        make_dask_chunk,
+        path_or_sparse_dataset,
+        elem_name,
+        wrap=ad.sparse_dataset,
+        reopen=reopen,
+    )
     da_mtx = da.map_blocks(
         make_chunk,
         dtype=dtype,
@@ -213,15 +195,11 @@
 
 @_LAZY_REGISTRY.register_read(H5Array, IOSpec("array", "0.2.0"))
 def read_h5_array(
-<<<<<<< HEAD
     elem: H5Array,
     *,
-    _reader: DaskReader,
+    _reader: LazyReader,
     chunks: tuple[int, ...] | None = None,
     reopen: None | Callable[[], Iterator[StorageType]] = None,
-=======
-    elem: H5Array, *, _reader: LazyReader, chunks: tuple[int, ...] | None = None
->>>>>>> ccfb6e32
 ) -> DaskArray:
     import dask.array as da
 
@@ -251,15 +229,11 @@
 @_LAZY_REGISTRY.register_read(ZarrArray, IOSpec("string-array", "0.2.0"))
 @_LAZY_REGISTRY.register_read(ZarrArray, IOSpec("array", "0.2.0"))
 def read_zarr_array(
-<<<<<<< HEAD
     elem: ZarrArray,
     *,
-    _reader: DaskReader,
+    _reader: LazyReader,
     chunks: tuple[int, ...] | None = None,
     reopen: None | Callable[[], Iterator[StorageType]] = None,
-=======
-    elem: ZarrArray, *, _reader: LazyReader, chunks: tuple[int, ...] | None = None
->>>>>>> ccfb6e32
 ) -> DaskArray:
     chunks: tuple[int, ...] = chunks if chunks is not None else elem.chunks
     import dask.array as da
