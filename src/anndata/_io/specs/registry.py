--- conflicted
+++ resolved
@@ -292,13 +292,9 @@
         elem: StorageType,
         modifiers: frozenset[str] = frozenset(),
         chunks: tuple[int, ...] | None = None,
-<<<<<<< HEAD
         reopen: None | Callable[[], Iterator[StorageType]] = None,
-    ) -> DaskArray:
-=======
         **kwargs,
     ) -> LazyDataStructures:
->>>>>>> ccfb6e32
         """Read a dask element from a store. See exported function for more details."""
 
         iospec = get_spec(elem)
@@ -308,9 +304,6 @@
         if self.callback is not None:
             msg = "Dask reading does not use a callback. Ignoring callback."
             warnings.warn(msg, stacklevel=2)
-<<<<<<< HEAD
-        return read_func(elem, chunks=chunks, reopen=reopen)
-=======
         read_params = inspect.signature(read_func).parameters
         for kwarg in kwargs:
             if kwarg not in read_params:
@@ -321,8 +314,7 @@
                 raise ValueError(msg)
         if "chunks" in read_params:
             kwargs["chunks"] = chunks
-        return read_func(elem, **kwargs)
->>>>>>> ccfb6e32
+        return read_func(elem, chunks=chunks, reopen=reopen)
 
 
 class Writer:
@@ -412,17 +404,12 @@
     return Reader(_REGISTRY).read_elem(elem)
 
 
-<<<<<<< HEAD
-def read_elem_as_dask(
+def read_elem_lazy(
     elem: StorageType,
     chunks: tuple[int, ...] | None = None,
     reopen: None | Callable[[], Iterator[StorageType]] = None,
-) -> DaskArray:
-=======
-def read_elem_lazy(
-    elem: StorageType, chunks: tuple[int, ...] | None = None, **kwargs
+    **kwargs,
 ) -> LazyDataStructures:
->>>>>>> ccfb6e32
     """
     Read an element from a store lazily.
 
@@ -437,16 +424,13 @@
     chunks, optional
        length `n`, the same `n` as the size of the underlying array.
        Note that the minor axis dimension must match the shape for sparse.
-<<<<<<< HEAD
-    reopen, optional
-        A custom function for re-opening your store in the dask reader.
-=======
        Defaults to `(1000, adata.shape[1])` for CSR sparse,
        `(adata.shape[0], 1000)` for CSC sparse,
        and the on-disk chunking otherwise for dense.
        Can use `-1` or `None` to indicate use of the size of the corresponding dimension.
-
->>>>>>> ccfb6e32
+    reopen, optional
+        A custom function for re-opening your store in the dask reader.
+
     Returns
     -------
         A "lazy" elem
@@ -501,11 +485,7 @@
     >>> adata.X = ad.experimental.read_elem_lazy(g["X"], chunks=(500, -1))
     >>> adata.X = ad.experimental.read_elem_lazy(g["X"], chunks=(500, None))
     """
-<<<<<<< HEAD
-    return DaskReader(_LAZY_REGISTRY).read_elem(elem, chunks=chunks, reopen=reopen)
-=======
-    return LazyReader(_LAZY_REGISTRY).read_elem(elem, chunks=chunks, **kwargs)
->>>>>>> ccfb6e32
+    return LazyReader(_LAZY_REGISTRY).read_elem(elem, chunks=chunks, reopen=reopen)
 
 
 def write_elem(
