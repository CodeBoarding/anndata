--- conflicted
+++ resolved
@@ -29,7 +29,6 @@
 from packaging.version import Version
 
 from .. import abc
-from .._io.utils import get, index_array
 from .._settings import settings
 from ..compat import CSArray, H5Group, ZarrArray, ZarrGroup, _read_attr, is_zarr_v2
 from .index import _fix_slice_bounds, _subset, unpack_index
@@ -44,6 +43,22 @@
     from .index import Index, Index1D
 
 SCIPY_1_15 = Version(scipy.__version__) >= Version("1.15rc0")
+
+
+async def index_array(elem: ArrayStorageType | np.ndarray, selection) -> np.ndarray:
+    from ..compat import ZarrAsyncArray
+
+    if isinstance(elem, ZarrAsyncArray):
+        return await elem.getitem(selection)
+    return elem[selection]
+
+
+async def get(elem: GroupStorageType, key) -> ArrayStorageType | GroupStorageType:
+    from ..compat import ZarrAsyncGroup
+
+    if isinstance(elem, ZarrAsyncGroup):
+        return await elem.get(key)
+    return elem[key]
 
 
 class CompressedVectors(NamedTuple):
@@ -439,18 +454,6 @@
             row, col = np.ix_(row, col)
         return row, col
 
-<<<<<<< HEAD
-    def __setitem__(self, index: Index | tuple[()], value) -> None:
-        warnings.warn(
-            "__setitem__ for backed sparse will be removed in the next anndata release.",
-            FutureWarning,
-        )
-        row, col = self._normalize_index(index)
-        mock_matrix = self._to_backed()
-        mock_matrix[row, col] = value
-
-=======
->>>>>>> 24af4dbb
     # TODO: split to other classes?
     def append(self, sparse_matrix: CSMatrix | CSArray) -> None:
         """Append an in-memory or on-disk sparse matrix to the current object's store.
