--- conflicted
+++ resolved
@@ -51,13 +51,9 @@
             self.varm = varm
         elif X is None:  # construct from adata
             # Move from GPU to CPU since it's large and not always used
-<<<<<<< HEAD
             if adata.X is None:
                 self._X = None
-            elif isinstance(adata.X, (CupyArray, CupySparseMatrix)):
-=======
-            if isinstance(adata.X, CupyArray | CupySparseMatrix):
->>>>>>> 437dbc8d
+            elif isinstance(adata.X, CupyArray | CupySparseMatrix):
                 self._X = adata.X.get()
             else:
                 self._X = adata.X.copy()
