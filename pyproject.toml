[build-system]
build-backend = "hatchling.build"
requires = [ "hatchling", "hatch-vcs" ]

[project]
name = "anndata"
description = "Annotated data."
requires-python = ">=3.11"
license = "BSD-3-Clause"
authors = [
    { name = "Philipp Angerer" },
    { name = "Alex Wolf" },
    { name = "Isaac Virshup" },
    { name = "Sergei Rybakov" },
]
maintainers = [
    { name = "Isaac Virshup", email = "ivirshup@gmail.com" },
    { name = "Philipp Angerer", email = "philipp.angerer@helmholtz-munich.de" },
    { name = "Ilan Gold", email = "ilan.gold@helmholtz-munich.de" },
]
readme = "README.md"
classifiers = [
    "Environment :: Console",
    "Framework :: Jupyter",
    "Intended Audience :: Developers",
    "Intended Audience :: Science/Research",
    "Natural Language :: English",
    "Operating System :: MacOS :: MacOS X",
    "Operating System :: Microsoft :: Windows",
    "Operating System :: POSIX :: Linux",
    "Programming Language :: Python :: 3",
    "Programming Language :: Python :: 3.11",
    "Programming Language :: Python :: 3.12",
    "Programming Language :: Python :: 3.13",
    "Topic :: Scientific/Engineering :: Bio-Informatics",
    "Topic :: Scientific/Engineering :: Visualization",
]
dependencies = [
    # pandas 2.1.0rc0 has pandas/issues/54622
    "pandas >=2.0.0, !=2.1.0rc0, !=2.1.2",
    "numpy>=1.25",
    # https://github.com/scverse/anndata/issues/1434
    "scipy >=1.11",
    "h5py>=3.8",
    "natsort",
    "packaging>=24.2",
    "array_api_compat>=1.7.1",
    "legacy-api-wrap",
    "zarr@git+https://github.com/d-v-b/zarr-python.git#egg=feat/fixed-length-strings",
]
dynamic = [ "version" ]

[project.urls]
Documentation = "https://anndata.readthedocs.io/"
Source = "https://github.com/scverse/anndata"
Home-page = "https://github.com/scverse/anndata"


[project.optional-dependencies]
dev = [
    # runtime dev version generation
    "hatch-vcs",
    "anndata[dev-doc]",
]
doc = [
    "sphinx>=8.2.1",
    "sphinx-book-theme>=1.1.0",
    "sphinx-autodoc-typehints>=2.2.0",
    "sphinx-issues>=5.0.1",
    "sphinx-copybutton",
    "sphinx-toolbox>=3.8.0",
    "sphinxext.opengraph",
    "myst-nb",
    "scanpydoc[theme,typehints] >=0.15.3",
    "awkward>=2.3",
    "IPython",                             # For syntax highlighting in notebooks
    "myst_parser",
    "sphinx_design>=0.5.0",
    # for unreleased changes
    "anndata[dev-doc,dask]",
]
dev-doc = [ "towncrier>=24.8.0" ] # release notes tool
test-min = [
    "loompy>=3.0.5",
    "pytest>=8.2,<8.3.4",
    "pytest-cov",
    "pytest-randomly",
    "pytest-memray",
    "pytest-mock",
    "pytest-xdist[psutil]",
    "filelock",
    "matplotlib",
    "scikit-learn",
    "openpyxl",
    "joblib",
    "boltons",
    "scanpy>=1.10",
    "httpx",                # For data downloading
    "dask[distributed]",
    "awkward>=2.3.2",
    "pyarrow",
    "anndata[dask]",
]
test = [
    "anndata[test-min,lazy]",
    "pandas>=2.1.0",
] # pandas 2.1.0 needs to be specified for xarray to work with min-deps script
gpu = [ "cupy" ]
cu12 = [ "cupy-cuda12x" ]
cu11 = [ "cupy-cuda11x" ]
# requests and aiohttp needed for zarr remote data
<<<<<<< HEAD
lazy = [ "xarray>=2025.04.0,<2025.06.0", "aiohttp", "requests", "anndata[dask]" ]
=======
lazy = [ "xarray>=2025.06.1", "aiohttp", "requests", "anndata[dask]" ]
>>>>>>> a6123c06
# https://github.com/dask/dask/issues/11290
# https://github.com/dask/dask/issues/11752
dask = [ "dask[array]>=2023.5.1,!=2024.8.*,!=2024.9.*,<2025.2.0" ]

[tool.hatch.version]
source = "vcs"
raw-options.version_scheme = "release-branch-semver"
[tool.hatch.build.targets.wheel]
packages = [ "src/anndata", "src/testing" ]
[tool.hatch.metadata]
allow-direct-references = true

[tool.coverage.run]
data_file = "test-data/coverage"
source_pkgs = [ "anndata" ]
omit = [ "src/anndata/_version.py", "**/test_*.py" ]
concurrency = [ "multiprocessing" ]
parallel = "true"

[tool.coverage.xml]
output = "test-data/coverage.xml"
[tool.coverage.paths]
source = [ "./src", "**/site-packages" ]

[tool.coverage.report]
exclude_also = [
    "if TYPE_CHECKING:",
]

[tool.pytest.ini_options]
addopts = [
    "--import-mode=importlib",
    "--strict-markers",
    "--doctest-modules",
    "--pyargs",
    "-ptesting.anndata._pytest",
    "--dist=loadgroup",
]
filterwarnings = [
    "ignore::anndata._warnings.OldFormatWarning",
    "ignore::anndata._warnings.ExperimentalFeatureWarning",
]
# When `--strict-warnings` is used, all warnings are treated as errors, except those:
filterwarnings_when_strict = [
    "default::anndata._warnings.ImplicitModificationWarning",
    "default:Transforming to str index:UserWarning",
    "default:(Observation|Variable) names are not unique. To make them unique:UserWarning",
    "default::scipy.sparse.SparseEfficiencyWarning",
    "default::dask.array.core.PerformanceWarning",
    "default:anndata will no longer support zarr v2:DeprecationWarning",
    "default:The codec `vlen-utf8:UserWarning",
    "default:The dtype `StringDType():UserWarning",
    "default:Consolidated metadata is:UserWarning",
]
python_files = "test_*.py"
testpaths = [
    "anndata",                  # docstrings (module name due to --pyargs)
    "./tests",                  # unit tests
    "./ci/scripts",             # CI script tests
    "./docs/concatenation.rst", # further doctests
]
# For some reason this effects how logging is shown when tests are run
xfail_strict = true
markers = [ "gpu: mark test to run on GPU" ]

[tool.ruff]
src = [ "src" ]

[tool.ruff.format]
docstring-code-format = true

[tool.ruff.lint]
select = [
    "B",    # Likely bugs and design issues
    "BLE",  # Blind except
    "C4",   # Comprehensions
    "E",    # Error detected by Pycodestyle
    "EM",   # Traceback-friendly error messages
    "F",    # Errors detected by Pyflakes
    "FBT",  # Boolean positional arguments
    "I",    # isort
    "ICN",  # Follow import conventions
    "ISC",  # Implicit string concatenation
    "PERF", # Performance
    "PIE",  # Syntax simplifications
    "PTH",  # Pathlib instead of os.path
    "PT",   # Pytest conventions
    "PL",   # Pylint
    "PYI",  # Typing
    "RUF",  # Unused noqa
    "SIM",  # Code simplifications
    "TC",   # manage type checking blocks
    "TID",  # Banned imports
    "UP",   # pyupgrade
    "W",    # Warning detected by Pycodestyle
]
external = [ "PLR0917" ] # preview rule
ignore = [
    "C408",    # dict() syntax is preferable for dicts used as kwargs
    "E501",    # line too long -> we accept long comment lines; formatter gets rid of long code lines
    "E731",    # Do not assign a lambda expression, use a def -> AnnData allows lambda expression assignments,
    "E741",    # allow I, O, l as variable names -> I is the identity matrix, i, j, k, l is reasonable indexing notation
    "TID252",  # We use relative imports from parent modules
    "PLR2004", # “2” is often not too “magic” a number
    "PLW2901", # Shadowing loop variables isn’t a big deal
]
allowed-confusables = [ "×", "’", "–", "α" ]
[tool.ruff.lint.per-file-ignores]
# E721 comparing types, but we specifically are checking that we aren't getting subtypes (views)
"tests/test_readwrite.py" = [ "E721" ]
# PLR0913, PLR0917: tests can use a lot of “arguments” that are actually fixtures
"tests/**/*.py" = [ "PLR0913", "PLR0917" ]
[tool.ruff.lint.isort]
known-first-party = [ "anndata" ]
required-imports = [ "from __future__ import annotations" ]
[tool.ruff.lint.flake8-bugbear]
extend-immutable-calls = [ "slice" ]
[tool.ruff.lint.flake8-tidy-imports.banned-api]
"subprocess.call".msg = "Use `subprocess.run([…])` instead"
"subprocess.check_call".msg = "Use `subprocess.run([…], check=True)` instead"
"subprocess.check_output".msg = "Use `subprocess.run([…], check=True, capture_output=True)` instead"
"legacy_api_wrap.legacy_api".msg = "Use anndata.compat.old_positionals instead"
[tool.ruff.lint.flake8-type-checking]
exempt-modules = [  ]
strict = true
[tool.ruff.lint.pylint]
max-args = 7
max-positional-args = 5

[tool.codespell]
skip = ".git,*.pdf,*.svg"
ignore-words-list = "theis,coo,homogenous"

[tool.towncrier]
package = "anndata"
directory = "docs/release-notes"
filename = "docs/release-notes/{version}.md"
single_file = false
package_dir = "src"
issue_format = "{{pr}}`{issue}`"
title_format = "(v{version})=\n### {version} {{small}}`{project_date}`"
fragment.bugfix.name = "Bug fixes"
fragment.doc.name = "Documentation"
fragment.feature.name = "Features"
fragment.misc.name = "Miscellaneous improvements"
fragment.performance.name = "Performance"
fragment.breaking.name = "Breaking changes"
fragment.dev.name = "Development Process"<|MERGE_RESOLUTION|>--- conflicted
+++ resolved
@@ -109,11 +109,7 @@
 cu12 = [ "cupy-cuda12x" ]
 cu11 = [ "cupy-cuda11x" ]
 # requests and aiohttp needed for zarr remote data
-<<<<<<< HEAD
-lazy = [ "xarray>=2025.04.0,<2025.06.0", "aiohttp", "requests", "anndata[dask]" ]
-=======
 lazy = [ "xarray>=2025.06.1", "aiohttp", "requests", "anndata[dask]" ]
->>>>>>> a6123c06
 # https://github.com/dask/dask/issues/11290
 # https://github.com/dask/dask/issues/11752
 dask = [ "dask[array]>=2023.5.1,!=2024.8.*,!=2024.9.*,<2025.2.0" ]
